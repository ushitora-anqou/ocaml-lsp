open Import

let { Logger.log } = Logger.for_section "ocaml-lsp-server"

let make_error = Lsp.Jsonrpc.Response.Error.make

let not_supported () =
  Error
    (make_error ~code:InternalError ~message:"Request not supported yet!" ())

module Action = struct
  let destruct = "destruct"
end

module Position = struct
  type t = Lsp.Protocol.Position.t

  let ( - ) { Lsp.Protocol.Position.line; character } (t : t) : t =
    { line = line - t.line; character = character - t.character }

  let abs { Lsp.Protocol.Position.line; character } : t =
    { line = abs line; character = abs character }

  let compare { Lsp.Protocol.Position.line; character } (t : t) : Ordering.t =
    Stdune.Tuple.T2.compare Int.compare Int.compare (line, character)
      (t.line, t.character)

  let compare_inclusion (t : t) (r : Lsp.Protocol.Range.t) =
    match (compare t r.start_, compare t r.end_) with
    | Lt, Lt -> `Outside (abs (r.start_ - t))
    | Gt, Gt -> `Outside (abs (r.end_ - t))
    | Eq, Lt
    | Gt, Eq
    | Eq, Eq
    | Gt, Lt ->
      `Inside
    | Eq, Gt
    | Lt, Eq
    | Lt, Gt ->
      assert false
end

module Range = struct
  type t = Lsp.Protocol.Range.t

  (* Compares ranges by their lengths*)
  let compare_size (x : t) (y : t) =
    let dx = Position.(x.end_ - x.start_) in
    let dy = Position.(y.end_ - y.start_) in
    Stdune.Tuple.T2.compare Int.compare Int.compare (dx.line, dy.line)
      (dx.character, dy.character)
end

let completion_kind kind : Lsp.Completion.completionItemKind option =
  match kind with
  | `Value -> Some Value
  | `Constructor -> Some Constructor
  | `Variant -> None
  | `Label -> Some Property
  | `Module
  | `Modtype ->
    Some Module
  | `Type -> Some TypeParameter
  | `MethodCall -> Some Method

module InitializeResult = Lsp.Gprotocol.InitializeResult
module ClientCapabilities = Lsp.Gprotocol.ClientCapabilities
module CodeActionKind = Lsp.Gprotocol.CodeActionKind
module CodeActionParams = Lsp.Gprotocol.CodeActionParams
module CodeAction = Lsp.Gprotocol.CodeAction
module CodeActionResult = Lsp.Gprotocol.CodeActionResult
module WorkspaceEdit = Lsp.Gprotocol.WorkspaceEdit
module TextEdit = Lsp.Gprotocol.TextEdit
module Range = Lsp.Gprotocol.Range
module Position = Lsp.Gprotocol.Position
module CodeLens = Lsp.Gprotocol.CodeLens
module Command = Lsp.Gprotocol.Command
module MarkupContent = Lsp.Gprotocol.MarkupContent
module MarkupKind = Lsp.Gprotocol.MarkupKind
module Hover = Lsp.Gprotocol.Hover
module HoverParams = Lsp.Gprotocol.HoverParams
module DocumentSymbolParams = Lsp.Gprotocol.DocumentSymbolParams
module DocumentSymbol = Lsp.Gprotocol.DocumentSymbol
module SymbolKind = Lsp.Gprotocol.SymbolKind
module SymbolInformation = Lsp.Gprotocol.SymbolInformation
module TextDocumentEdit = Lsp.Gprotocol.TextDocumentEdit
module VersionedTextDocumentIdentifier =
  Lsp.Gprotocol.VersionedTextDocumentIdentifier
module DocumentHighlight = Lsp.Gprotocol.DocumentHighlight
module DocumentHighlightKind = Lsp.Gprotocol.DocumentHighlightKind
module FoldingRange = Lsp.Gprotocol.FoldingRange
module FoldingRangeParams = Lsp.Gprotocol.FoldingRangeParams

let outline_kind kind : SymbolKind.t =
  match kind with
  | `Value -> Function
  | `Constructor -> Constructor
  | `Label -> Property
  | `Module -> Module
  | `Modtype -> Module
  | `Type -> String
  | `Exn -> Constructor
  | `Class -> Class
  | `Method -> Method

let initializeInfo : InitializeResult.t =
  let open Lsp.Gprotocol in
  let codeActionProvider =
    `CodeActionOptions
      (CodeActionOptions.create ~codeActionKinds:[ Other Action.destruct ] ())
  in
<<<<<<< HEAD
  let textDocumentSync =
    `TextDocumentSyncOptions
      (TextDocumentSyncOptions.create ~openClose:true
         ~change:TextDocumentSyncKind.Incremental ~willSave:false
         ~willSaveWaitUntil:false ())
  in
  let completionProvider =
    (* TODO even if this re-enabled in general, it should stay disabled for
       emacs. It makes completion too slow *)
    CompletionOptions.create ~triggerCharacters:[ "." ] ~resolveProvider:false
      ()
  in
  let capabilities =
    ServerCapabilities.create ~textDocumentSync ~hoverProvider:(`Bool true)
      ~definitionProvider:(`Bool true) ~typeDefinitionProvider:(`Bool true)
      ~completionProvider ~codeActionProvider ~referencesProvider:(`Bool true)
      ~documentHighlightProvider:(`Bool true)
      ~documentSymbolProvider:(`Bool true) ~renameProvider:(`Bool true) ()
  in
  let serverInfo =
    (* TODO use actual version *)
    InitializeResult.create_serverInfo ~name:"ocamllsp" ()
  in
  InitializeResult.create ~capabilities ~serverInfo ()
=======
  (* TODO use actual version *)
  let serverInfo = None in
  { serverInfo
  ; capabilities =
      { textDocumentSync =
          { openClose = true
          ; change = IncrementalSync
          ; willSave = false
          ; willSaveWaitUntil = false
          ; save = None
          }
      ; hoverProvider = true
      ; definitionProvider = true
      ; typeDefinitionProvider = true
      ; completionProvider =
          (* TODO even if this re-enabled in general, it should stay disabled
             for emacs. It makes completion too slow *)
          Some { resolveProvider = false; triggerCharacters = [ "." ] }
      ; referencesProvider = true
      ; documentHighlightProvider = true
      ; documentSymbolProvider = true
      ; workspaceSymbolProvider = false
      ; codeActionProvider = Value codeActionProvider
      ; codeLensProvider = Some { resolveProvider = false }
      ; documentFormattingProvider = true
      ; documentRangeFormattingProvider = false
      ; documentOnTypeFormattingProvider = None
      ; renameProvider = true
      ; documentLinkProvider = None
      ; executeCommandProvider = None
      ; typeCoverageProvider = false
      ; foldingRangeProvider = Bool true
      ; selectionRangeProvider = Bool true
      ; signatureHelpProvider = None
      }
  }
>>>>>>> b4e8f400

let dispatch_in_doc doc command =
  Document.with_pipeline doc (fun pipeline ->
      Query_commands.dispatch pipeline command)

let logical_of_position (position : Lsp.Protocol.Position.t) =
  let line = position.line + 1 in
  let col = position.character in
  `Logical (line, col)

let logical_of_position' (position : Position.t) =
  let line = position.line + 1 in
  let col = position.character in
  `Logical (line, col)

let position_of_lexical_position (lex_position : Lexing.position) =
  let line = lex_position.pos_lnum - 1 in
  let character = lex_position.pos_cnum - lex_position.pos_bol in
  { Lsp.Protocol.Position.line; character }

let position_of_lexical_position' (lex_position : Lexing.position) =
  let line = lex_position.pos_lnum - 1 in
  let character = lex_position.pos_cnum - lex_position.pos_bol in
  { Position.line; character }

let range_of_loc (loc : Location.t) : Lsp.Protocol.Range.t =
  { start_ = position_of_lexical_position loc.loc_start
  ; end_ = position_of_lexical_position loc.loc_end
  }

let range_of_loc' (loc : Location.t) : Range.t =
  { start = position_of_lexical_position' loc.loc_start
  ; end_ = position_of_lexical_position' loc.loc_end
  }

let send_diagnostics rpc doc =
  let command =
    Query_protocol.Errors { lexing = true; parsing = true; typing = true }
  in
  Document.with_pipeline doc @@ fun pipeline ->
  let errors = Query_commands.dispatch pipeline command in
  let diagnostics =
    List.map
      ~f:(fun (error : Location.error) ->
        let loc = Location.loc_of_report error in
        let range = range_of_loc loc in
        let severity =
          match error.source with
          | Warning -> Some Lsp.Protocol.PublishDiagnostics.Warning
          | _ -> Some Lsp.Protocol.PublishDiagnostics.Error
        in
        let message =
          Location.print_main Format.str_formatter error;
          String.trim (Format.flush_str_formatter ())
        in
        let diagnostic : Lsp.Protocol.PublishDiagnostics.diagnostic =
          { Lsp.Protocol.PublishDiagnostics.message
          ; severity
          ; range
          ; relatedInformation = []
          ; code = NoCode
          ; source = None
          ; tags = []
          }
        in
        diagnostic)
      errors
  in

  let notif =
    Lsp.Server_notification.PublishDiagnostics
      { uri = Document.uri doc; diagnostics; version = None }
  in

  Lsp.Rpc.send_notification rpc notif

let on_initialize rpc state _params =
  let log_consumer (section, title, text) =
    if title <> Logger.Title.LocalDebug then
      let type_, text =
        match title with
        | Error -> (Lsp.Protocol.Message.Type.Error, text)
        | Warning -> (Warning, text)
        | Info -> (Info, text)
        | Debug -> (Log, Printf.sprintf "debug: %s" text)
        | Notify -> (Log, Printf.sprintf "notify: %s" text)
        | Custom s -> (Log, Printf.sprintf "%s: %s" s text)
        | LocalDebug -> failwith "impossible"
      in
      let message = Printf.sprintf "[%s] %s" section text in
      let notif = Lsp.Server_notification.LogMessage { message; type_ } in
      Lsp.Rpc.send_notification rpc notif
  in
  Logger.register_consumer log_consumer;
  Ok (state, initializeInfo)

let code_action_of_case_analysis uri (loc, newText) =
  let edit : WorkspaceEdit.t =
    let textedit : TextEdit.t = { range = range_of_loc' loc; newText } in
    let uri = Lsp.Uri.to_string uri in
    WorkspaceEdit.create ~changes:[ (uri, [ textedit ]) ] ()
  in
  let title = String.capitalize_ascii Action.destruct in
  CodeAction.create ~title ~kind:(CodeActionKind.Other Action.destruct) ~edit
    ~isPreferred:false ()

let code_action store (params : CodeActionParams.t) =
  let open Lsp.Import.Result.O in
  match params.context.only with
  | Some set when not (List.mem (CodeActionKind.Other Action.destruct) ~set) ->
    Ok (store, None)
  | Some _
  | None ->
    let uri = Lsp.Uri.t_of_yojson (`String params.textDocument.uri) in
    Document_store.get store uri >>= fun doc ->
    let command =
      let start = logical_of_position' params.range.start in
      let finish = logical_of_position' params.range.end_ in
      Query_protocol.Case_analysis (start, finish)
    in
    let result : CodeActionResult.t =
      try
        let res = dispatch_in_doc doc command in
        Some [ `CodeAction (code_action_of_case_analysis uri res) ]
      with
      | Destruct.Wrong_parent _
      | Query_commands.No_nodes
      | Destruct.Not_allowed _
      | Destruct.Useless_refine
      | Destruct.Nothing_to_do ->
        Some []
    in
    Ok (store, result)

module Formatter = struct
  let jsonrpc_error (e : Fmt.error) =
    let message = Fmt.message e in
    let code : Lsp.Jsonrpc.Response.Error.Code.t =
      match e with
      | Missing_binary _ -> InvalidRequest
      | Unexpected_result _ -> InternalError
      | Unknown_extension _ -> InvalidRequest
    in
    make_error ~code ~message ()

  let run rpc store doc =
    let src = Document.source doc |> Msource.text in
    let fname = Document.uri doc |> Lsp.Uri.to_path in
    match Fmt.run ~contents:src ~fname with
    | Result.Error e ->
      let message = Fmt.message e in
      let error = jsonrpc_error e in
      let msg = { Lsp.Protocol.ShowMessage.Params.message; type_ = Error } in
      Lsp.Rpc.send_notification rpc (ShowMessage msg);
      Error error
    | Result.Ok result ->
      let pos line col = { Lsp.Protocol.Position.character = col; line } in
      let range =
        let start_pos = pos 0 0 in
        match Msource.get_logical (Document.source doc) `End with
        | `Logical (l, c) ->
          let end_pos = pos l c in
          { Lsp.Protocol.Range.start_ = start_pos; end_ = end_pos }
      in
      let change = { Lsp.Protocol.TextEdit.newText = result; range } in
      Ok (store, [ change ])
end

let on_request :
    type resp.
       Lsp.Rpc.t
    -> Document_store.t
    -> ClientCapabilities.t
    -> resp Lsp.Client_request.t
    -> (Document_store.t * resp, Lsp.Jsonrpc.Response.Error.t) result =
 fun rpc store client_capabilities req ->
  let open Lsp.Import.Result.O in
  match req with
  | Lsp.Client_request.Initialize _ -> assert false
  | Lsp.Client_request.Shutdown -> Ok (store, ())
  | Lsp.Client_request.DebugTextDocumentGet
      { textDocument = { uri }; position = _ } -> (
    match Document_store.get_opt store uri with
    | None -> Ok (store, None)
    | Some doc -> Ok (store, Some (Msource.text (Document.source doc))) )
  | Lsp.Client_request.DebugEcho params -> Ok (store, params)
  | Lsp.Client_request.TextDocumentColor _ -> Ok (store, [])
  | Lsp.Client_request.TextDocumentColorPresentation _ -> Ok (store, [])
  | Lsp.Client_request.TextDocumentHover { textDocument = { uri }; position }
    -> (
    let query_type doc pos =
      let command = Query_protocol.Type_enclosing (None, pos, None) in
      match dispatch_in_doc doc command with
      | []
      | (_, `Index _, _) :: _ ->
        None
      | (location, `String value, _) :: _ -> Some (location, value)
    in

    let query_doc doc pos =
      let command = Query_protocol.Document (None, pos) in
      match dispatch_in_doc doc command with
      | `Found s
      | `Builtin s ->
        Some s
      | _ -> None
    in

    let format_contents ~as_markdown ~typ ~doc =
      let doc =
        match doc with
        | None -> ""
        | Some s -> Printf.sprintf "\n(** %s *)" s
      in
      `MarkupContent
        ( if as_markdown then
          { MarkupContent.value = Printf.sprintf "```ocaml\n%s%s\n```" typ doc
          ; kind = MarkupKind.Markdown
          }
        else
          { MarkupContent.value = Printf.sprintf "%s%s" typ doc
          ; kind = MarkupKind.PlainText
          } )
    in

    let uri = Lsp.Uri.t_of_yojson (`String uri) in
    Document_store.get store uri >>= fun doc ->
    let pos = logical_of_position' position in
    match query_type doc pos with
    | None -> Ok (store, None)
    | Some (loc, typ) ->
      let doc = query_doc doc pos in
      let as_markdown =
        match client_capabilities.textDocument with
        | None -> false
        | Some { hover = Some { contentFormat; _ }; _ } ->
          List.mem Lsp.Gprotocol.MarkupKind.Markdown
            ~set:(Option.value contentFormat ~default:[ Markdown ])
        | _ -> false
      in
      let contents = format_contents ~as_markdown ~typ ~doc in
      let range = range_of_loc' loc in
      let resp = Hover.create ~contents ~range () in
      Ok (store, Some resp) )
  | Lsp.Client_request.TextDocumentReferences
      { textDocument = { uri }; position; context = _ } ->
    let uri = Lsp.Uri.t_of_yojson (`String uri) in
    Document_store.get store uri >>= fun doc ->
    let command =
      Query_protocol.Occurrences (`Ident_at (logical_of_position' position))
    in
    let locs : Location.t list = dispatch_in_doc doc command in
    let lsp_locs =
      List.map locs ~f:(fun loc ->
          let range = range_of_loc' loc in
          (* using original uri because merlin is looking only in local file *)
          let uri = Lsp.Uri.to_string uri in
          { Lsp.Gprotocol.Location.uri; range })
    in
    Ok (store, Some lsp_locs)
  | Lsp.Client_request.TextDocumentCodeLensResolve codeLens ->
    Ok (store, codeLens)
  | Lsp.Client_request.TextDocumentCodeLens { textDocument = { uri } } ->
    let uri = Lsp.Uri.t_of_yojson (`String uri) in
    Document_store.get store uri >>= fun doc ->
    let command = Query_protocol.Outline in
    let outline = dispatch_in_doc doc command in
    let symbol_infos =
      let rec symbol_info_of_outline_item item =
        let children =
          List.concat_map item.Query_protocol.children
            ~f:symbol_info_of_outline_item
        in
        match item.Query_protocol.outline_type with
        | None -> children
        | Some typ ->
          let loc = item.Query_protocol.location in
          let info =
            let range = range_of_loc' loc in
            let command = Command.create ~title:typ ~command:"" () in
            CodeLens.create ~range ~command ()
          in
          info :: children
      in
      List.concat_map ~f:symbol_info_of_outline_item outline
    in
    Ok (store, symbol_infos)
  | Lsp.Client_request.TextDocumentHighlight
      { textDocument = { uri }; position } ->
    let uri = Lsp.Uri.t_of_yojson (`String uri) in
    Document_store.get store uri >>= fun doc ->
    let command =
      Query_protocol.Occurrences (`Ident_at (logical_of_position' position))
    in
    let locs : Location.t list = dispatch_in_doc doc command in
    let lsp_locs =
      List.map locs ~f:(fun loc ->
          let range = range_of_loc' loc in
          (* using the default kind as we are lacking info to make a difference
             between assignment and usage. *)
          DocumentHighlight.create ~range ~kind:DocumentHighlightKind.Text ())
    in
    Ok (store, Some lsp_locs)
  | Lsp.Client_request.WorkspaceSymbol _ -> Ok (store, None)
  | Lsp.Client_request.DocumentSymbol { textDocument = { uri } } ->
    let range item = range_of_loc' item.Query_protocol.location in

    let rec symbol item =
      let children = List.map item.Query_protocol.children ~f:symbol in
      let range : Range.t = range item in
      let kind = outline_kind item.outline_kind in
      DocumentSymbol.create ~name:item.Query_protocol.outline_name ~kind
        ?detail:item.Query_protocol.outline_type ~deprecated:false ~range
        ~selectionRange:range ~children ()
    in

    let rec symbol_info ?containerName item =
      let location = { Lsp.Gprotocol.Location.uri; range = range item } in
      let info =
        let kind = outline_kind item.outline_kind in
        SymbolInformation.create ~name:item.Query_protocol.outline_name ~kind
          ~deprecated:false ~location ?containerName ()
      in
      let children =
        List.concat_map item.children ~f:(symbol_info ~containerName:info.name)
      in
      info :: children
    in

    let uri = Lsp.Uri.t_of_yojson (`String uri) in
    Document_store.get store uri >>= fun doc ->
    let command = Query_protocol.Outline in
    let outline = dispatch_in_doc doc command in
    let symbols =
      let hierarchicalDocumentSymbolSupport =
        let open Lsp.Gprotocol in
        let open Option.O in
        Option.value
          ( client_capabilities.textDocument
          >>= fun (textDocument : TextDocumentClientCapabilities.t) ->
            textDocument.documentSymbol >>= fun ds ->
            ds.hierarchicalDocumentSymbolSupport )
          ~default:false
      in
      match hierarchicalDocumentSymbolSupport with
      | true ->
        let symbols = List.map outline ~f:symbol in
        `DocumentSymbol symbols
      | false ->
        let symbols = List.concat_map ~f:symbol_info outline in
        `SymbolInformation symbols
    in
    Ok (store, Some symbols)
  | Lsp.Client_request.TextDocumentDeclaration _ -> Ok (store, None)
  | Lsp.Client_request.TextDocumentDefinition
      { textDocument = { uri }; position } -> (
    let uri = Lsp.Uri.t_of_yojson (`String uri) in
    Document_store.get store uri >>= fun doc ->
    let position = logical_of_position' position in
    let command = Query_protocol.Locate (None, `ML, position) in
    match dispatch_in_doc doc command with
    | `Found (path, lex_position) ->
      let position = position_of_lexical_position' lex_position in
      let range = { Range.start = position; end_ = position } in
      let uri =
        match path with
        | None -> uri
        | Some path -> Lsp.Uri.of_path path
      in
      let locs =
        [ { Lsp.Gprotocol.Location.uri = Lsp.Uri.to_string uri; range } ]
      in
      Ok (store, Some (`Location locs))
    | `At_origin
    | `Builtin _
    | `File_not_found _
    | `Invalid_context
    | `Not_found _
    | `Not_in_env _ ->
      Ok (store, None) )
  | Lsp.Client_request.TextDocumentTypeDefinition
      { textDocument = { uri }; position } ->
    let uri = Lsp.Uri.t_of_yojson (`String uri) in
    Document_store.get store uri >>= fun doc ->
    let position = logical_of_position' position in
    Document.with_pipeline doc @@ fun pipeline ->
    let typer = Mpipeline.typer_result pipeline in
    let structures = Mbrowse.of_typedtree (Mtyper.get_typedtree typer) in
    let pos = Mpipeline.get_lexing_pos pipeline position in
    let path = Mbrowse.enclosing pos [ structures ] in
    let path =
      let rec resolve_tlink env ty =
        match ty.Types.desc with
        | Tconstr (path, _, _) -> Some (env, path)
        | Tlink ty -> resolve_tlink env ty
        | _ -> None
      in
      List.filter_map path ~f:(fun (env, node) ->
          log ~title:Logger.Title.Debug "inspecting node: %s"
            (Browse_raw.string_of_node node);
          match node with
          | Browse_raw.Expression { exp_type = ty; _ }
          | Pattern { pat_type = ty; _ }
          | Core_type { ctyp_type = ty; _ }
          | Value_description { val_desc = { ctyp_type = ty; _ }; _ } ->
            resolve_tlink env ty
          | _ -> None)
    in
    let locs =
      List.filter_map path ~f:(fun (env, path) ->
          log ~title:Logger.Title.Debug "found type: %s" (Path.name path);
          let local_defs = Mtyper.get_typedtree typer in
          match
            Locate.from_string
              ~config:(Mpipeline.final_config pipeline)
              ~env ~local_defs ~pos ~namespaces:[ `Type ] `MLI
              (* FIXME: instead of converting to a string, pass it directly. *)
              (Path.name path)
          with
          | exception Env.Error _ -> None
          | `Found (path, lex_position) ->
            let position = position_of_lexical_position' lex_position in
            let range = { Range.start = position; end_ = position } in
            let uri =
              match path with
              | None -> uri
              | Some path -> Lsp.Uri.of_path path
            in
            let loc =
              { Lsp.Gprotocol.Location.uri = Lsp.Uri.to_string uri; range }
            in
            Some loc
          | `At_origin
          | `Builtin _
          | `File_not_found _
          | `Invalid_context
          | `Missing_labels_namespace
          | `Not_found _
          | `Not_in_env _ ->
            None)
    in
    Ok (store, Some (`Location locs))
  | Lsp.Client_request.TextDocumentCompletion
      { textDocument = { uri }; position; context = _ } ->
    let lsp_position = position in
    let position = logical_of_position position in

    let make_string chars =
      let chars = Array.of_list chars in
      String.init (Array.length chars) ~f:(Array.get chars)
    in

    let prefix_of_position source position =
      match Msource.text source with
      | "" -> ""
      | text ->
        let len = String.length text in

        let rec find prefix i =
          if i < 0 then
            make_string prefix
          else if i >= len then
            find prefix (i - 1)
          else
            let ch = text.[i] in
            (* The characters for an infix function are missing *)
            match ch with
            | 'a' .. 'z'
            | 'A' .. 'Z'
            | '0' .. '9'
            | '.'
            | '\''
            | '_' ->
              find (ch :: prefix) (i - 1)
            | _ -> make_string prefix
        in

        let (`Offset index) = Msource.get_offset source position in
        find [] (index - 1)
    in

    let range_prefix prefix =
      let start_ =
        let len = String.length prefix in
        let character = lsp_position.character - len in
        { lsp_position with character }
      in
      { Lsp.Protocol.Range.start_; end_ = lsp_position }
    in

    let item index entry =
      let prefix, (entry : Query_protocol.Compl.entry) =
        match entry with
        | `Keep entry -> (`Keep, entry)
        | `Replace (range, entry) -> (`Replace range, entry)
      in
      let kind = completion_kind entry.kind in
      let textEdit =
        match prefix with
        | `Keep -> None
        | `Replace range ->
          Some { Lsp.Protocol.TextEdit.range; newText = entry.name }
      in
      { Lsp.Completion.label = entry.name
      ; kind
      ; detail = Some entry.desc
      ; documentation = Some entry.info
      ; deprecated = entry.deprecated
      ; preselect = None
      ; (* Without this field the client is not forced to respect the order
           provided by merlin. *)
        sortText = Some (Printf.sprintf "%04d" index)
      ; filterText = None
      ; insertText = None
      ; insertTextFormat = None
      ; textEdit
      ; additionalTextEdits = []
      ; commitCharacters = []
      ; data = None
      ; tags = []
      }
    in

    let completion_kinds =
      [ `Constructor
      ; `Labels
      ; `Modules
      ; `Modules_type
      ; `Types
      ; `Values
      ; `Variants
      ]
    in

    Document_store.get store uri >>= fun doc ->
    let prefix = prefix_of_position (Document.source doc) position in
    log ~title:Logger.Title.Debug "completion prefix: |%s|" prefix;

    Document.with_pipeline doc @@ fun pipeline ->
    let completion =
      let complete =
        Query_protocol.Complete_prefix
          (prefix, position, completion_kinds, true, true)
      in
      Query_commands.dispatch pipeline complete
    in
    let items = completion.entries |> List.map ~f:(fun entry -> `Keep entry) in
    let items =
      match completion.context with
      | `Unknown -> items
      | `Application { Query_protocol.Compl.labels; argument_type = _ } ->
        items
        @ List.map labels ~f:(fun (name, typ) ->
              `Keep
                { Query_protocol.Compl.name
                ; kind = `Label
                ; desc = typ
                ; info = ""
                ; deprecated = false (* TODO this is wrong *)
                })
    in
    let items =
      match items with
      | _ :: _ -> items
      | [] ->
        let expand =
          Query_protocol.Expand_prefix (prefix, position, completion_kinds, true)
        in
        let { Query_protocol.Compl.entries; context = _ } =
          Query_commands.dispatch pipeline expand
        in
        let range = range_prefix prefix in
        List.map ~f:(fun entry -> `Replace (range, entry)) entries
    in
    let items = List.mapi ~f:item items in
    let resp = { Lsp.Completion.isIncomplete = false; items } in
    Ok (store, resp)
  | Lsp.Client_request.TextDocumentPrepareRename _ -> Ok (store, None)
  | Lsp.Client_request.TextDocumentRename
      { textDocument = { uri }; position; newName } ->
    let uri = Lsp.Uri.t_of_yojson (`String uri) in
    Document_store.get store uri >>= fun doc ->
    let command =
      Query_protocol.Occurrences (`Ident_at (logical_of_position' position))
    in
    let locs : Location.t list = dispatch_in_doc doc command in
    let version = Document.version doc in
    let edits =
      List.map
        ~f:(fun loc ->
          let range = range_of_loc' loc in
          { TextEdit.newText = newName; range })
        locs
    in
    let workspace_edits =
      let documentChanges =
        let open Option.O in
        Option.value ~default:false
          ( client_capabilities.workspace >>= fun workspace ->
            workspace.workspaceEdit >>= fun edit -> edit.documentChanges )
      in
      let uri = Lsp.Uri.to_string uri in
      if documentChanges then
        let textDocument =
          VersionedTextDocumentIdentifier.create ~uri ~version ()
        in
        WorkspaceEdit.create
          ~documentChanges:
            [ `TextDocumentEdit (TextDocumentEdit.create ~textDocument ~edits) ]
          ()
      else
        WorkspaceEdit.create ~changes:[ (uri, edits) ] ()
    in
    Ok (store, workspace_edits)
  | Lsp.Client_request.TextDocumentFoldingRange { textDocument = { uri } } ->
    let uri = Lsp.Uri.t_of_yojson (`String uri) in
    Document_store.get store uri >>= fun doc ->
    let command = Query_protocol.Outline in
    let outline = dispatch_in_doc doc command in
    let folds : FoldingRange.t list =
      let folding_range (range : Range.t) =
        FoldingRange.create ~startLine:range.start.line ~endLine:range.end_.line
          ~startCharacter:range.start.character
          ~endCharacter:range.end_.character ~kind:Region ()
      in
      let rec loop acc (items : Query_protocol.item list) =
        match items with
        | [] -> acc
        | item :: items ->
          let range = range_of_loc' item.location in
          if range.end_.line - range.start.line < 2 then
            loop acc items
          else
            let items = item.children @ items in
            let range = folding_range range in
            loop (range :: acc) items
      in
      loop [] outline
      |> List.sort ~compare:(fun x y -> Ordering.of_int (compare x y))
    in
    Ok (store, Some folds)
  | Lsp.Client_request.SignatureHelp _ -> not_supported ()
  | Lsp.Client_request.ExecuteCommand _ -> not_supported ()
  | Lsp.Client_request.TextDocumentLinkResolve l -> Ok (store, l)
  | Lsp.Client_request.TextDocumentLink _ -> Ok (store, None)
  | Lsp.Client_request.WillSaveWaitUntilTextDocument _ -> Ok (store, None)
  | Lsp.Client_request.CodeAction params -> code_action store params
  | Lsp.Client_request.CompletionItemResolve compl -> Ok (store, compl)
  | Lsp.Client_request.TextDocumentFormatting
      { textDocument = { uri }; options = _ } ->
    Document_store.get store uri >>= Formatter.run rpc store
  | Lsp.Client_request.TextDocumentOnTypeFormatting _ -> Ok (store, [])
  | Lsp.Client_request.SelectionRange { textDocument = { uri }; positions } ->
    let selection_range_of_shapes (cursor_position : Lsp.Protocol.Position.t)
        (shapes : Query_protocol.shape list) :
        Lsp.Protocol.SelectionRange.t option =
      let rec ranges_of_shape parent s =
        let range = range_of_loc s.Query_protocol.shape_loc in
        let selectionRange = { Lsp.Protocol.SelectionRange.range; parent } in
        match s.Query_protocol.shape_sub with
        | [] -> [ selectionRange ]
        | xs -> List.concat_map xs ~f:(ranges_of_shape (Some selectionRange))
      in
      let ranges = List.concat_map ~f:(ranges_of_shape None) shapes in
      (* try to find the nearest range inside first, then outside *)
      let nearest_range =
        let min_by_opt xs ~f =
          List.fold_left xs ~init:None ~f:(fun state x ->
              match state with
              | None -> Some x
              | Some y -> (
                match f x y with
                | Ordering.Lt -> Some x
                | _ -> Some y ))
        in
        min_by_opt ranges ~f:(fun r1 r2 ->
            let inc (r : Lsp.Protocol.SelectionRange.t) =
              Position.compare_inclusion cursor_position r.range
            in
            match (inc r1, inc r2) with
            | `Outside x, `Outside y -> Position.compare x y
            | `Outside _, `Inside -> Gt
            | `Inside, `Outside _ -> Lt
            | `Inside, `Inside -> Range.compare_size r1.range r2.range)
      in
      nearest_range
    in
    Document_store.get store uri >>= fun doc ->
    let results =
      List.filter_map positions ~f:(fun x ->
          let command = Query_protocol.Shape (logical_of_position x) in
          let shapes = dispatch_in_doc doc command in
          selection_range_of_shapes x shapes)
    in
    Ok (store, results)
  | Lsp.Client_request.UnknownRequest _ ->
    Error (make_error ~code:InvalidRequest ~message:"Got unkown request" ())

let on_notification rpc store (notification : Lsp.Client_notification.t) :
    (Document_store.t, string) result =
  match notification with
  | TextDocumentDidOpen params ->
    let doc =
      Document.make ~uri:params.textDocument.uri ~text:params.textDocument.text
        ()
    in
    Document_store.put store doc;
    send_diagnostics rpc doc;
    Ok store
  | TextDocumentDidClose { textDocument = { uri } } ->
    Document_store.remove_document store uri;
    Ok store
  | TextDocumentDidChange { textDocument = { uri; version }; contentChanges }
    -> (
    match Document_store.get store uri with
    | Ok prev_doc ->
      let doc =
        let f doc change = Document.update_text ~version change doc in
        List.fold_left ~f ~init:prev_doc contentChanges
      in
      Document_store.put store doc;
      send_diagnostics rpc doc;
      Ok store
    | Error e -> Error e.message )
  | DidSaveTextDocument _
  | WillSaveTextDocument _
  | ChangeConfiguration _
  | ChangeWorkspaceFolders _
  | Initialized
  | Exit ->
    Ok store
  | Unknown_notification req -> (
    match req.method_ with
    | "$/setTraceNotification" -> Ok store
    | "$/cancelRequest" -> Ok store
    | _ ->
      ( match req.params with
      | None ->
        log ~title:Logger.Title.Warning "unknown notification: %s" req.method_
      | Some json ->
        log ~title:Logger.Title.Warning "unknown notification: %s %a"
          req.method_
          (fun () -> Yojson.Safe.pretty_to_string ~std:false)
          json );
      Ok store )

let start () =
  let docs = Document_store.make () in
  let prepare_and_run prep_exn f =
    let f () =
      match f () with
      | Ok s -> Ok s
      | Error e -> Error e
      | exception exn -> Error (prep_exn exn)
    in
    (* TODO: what to do with merlin notifications? *)
    let _notifications = ref [] in
    Logger.with_notifications (ref []) @@ fun () -> File_id.with_cache @@ f
  in
  let on_initialize rpc state params =
    prepare_and_run Printexc.to_string @@ fun () ->
    on_initialize rpc state params
  in
  let on_notification rpc state notif =
    prepare_and_run Printexc.to_string @@ fun () ->
    on_notification rpc state notif
  in
  let on_request rpc state caps req =
    prepare_and_run Lsp.Jsonrpc.Response.Error.of_exn @@ fun () ->
    on_request rpc state caps req
  in
  Lsp.Rpc.start docs { on_initialize; on_request; on_notification } stdin stdout;
  log ~title:Logger.Title.Info "exiting"

let main () =
  (* Setup env for extensions *)
  Unix.putenv "__MERLIN_MASTER_PID" (string_of_int (Unix.getpid ()));
  start ()

let () =
  let open Cmdliner in
  Printexc.record_backtrace true;

  let lsp_server log_file =
    Lsp.Logger.with_log_file ~sections:[ "ocamllsp"; "lsp" ] log_file main
  in

  let log_file =
    let open Arg in
    let doc = "Enable logging to file (pass `-' for logging to stderr)" in
    let env = env_var "OCAML_LSP_SERVER_LOG" in
    value & opt (some string) None & info [ "log-file" ] ~docv:"FILE" ~doc ~env
  in

  let cmd =
    let doc = "Start OCaml LSP server (only stdio transport is supported)" in
    ( Term.(const lsp_server $ log_file)
    , Term.info "ocamllsp" ~doc ~exits:Term.default_exits )
  in

  Term.(exit @@ eval cmd)<|MERGE_RESOLUTION|>--- conflicted
+++ resolved
@@ -13,21 +13,21 @@
 end
 
 module Position = struct
-  type t = Lsp.Protocol.Position.t
-
-  let ( - ) { Lsp.Protocol.Position.line; character } (t : t) : t =
+  include Lsp.Gprotocol.Position
+
+  let ( - ) ({ line; character } : t) (t : t) : t =
     { line = line - t.line; character = character - t.character }
 
-  let abs { Lsp.Protocol.Position.line; character } : t =
+  let abs ({ line; character } : t) : t =
     { line = abs line; character = abs character }
 
-  let compare { Lsp.Protocol.Position.line; character } (t : t) : Ordering.t =
+  let compare ({ line; character } : t) (t : t) : Ordering.t =
     Stdune.Tuple.T2.compare Int.compare Int.compare (line, character)
       (t.line, t.character)
 
-  let compare_inclusion (t : t) (r : Lsp.Protocol.Range.t) =
-    match (compare t r.start_, compare t r.end_) with
-    | Lt, Lt -> `Outside (abs (r.start_ - t))
+  let compare_inclusion (t : t) (r : Lsp.Gprotocol.Range.t) =
+    match (compare t r.start, compare t r.end_) with
+    | Lt, Lt -> `Outside (abs (r.start - t))
     | Gt, Gt -> `Outside (abs (r.end_ - t))
     | Eq, Lt
     | Gt, Eq
@@ -41,12 +41,12 @@
 end
 
 module Range = struct
-  type t = Lsp.Protocol.Range.t
+  include Lsp.Gprotocol.Range
 
   (* Compares ranges by their lengths*)
   let compare_size (x : t) (y : t) =
-    let dx = Position.(x.end_ - x.start_) in
-    let dy = Position.(y.end_ - y.start_) in
+    let dx = Position.(x.end_ - x.start) in
+    let dy = Position.(y.end_ - y.start) in
     Stdune.Tuple.T2.compare Int.compare Int.compare (dx.line, dy.line)
       (dx.character, dy.character)
 end
@@ -71,8 +71,6 @@
 module CodeActionResult = Lsp.Gprotocol.CodeActionResult
 module WorkspaceEdit = Lsp.Gprotocol.WorkspaceEdit
 module TextEdit = Lsp.Gprotocol.TextEdit
-module Range = Lsp.Gprotocol.Range
-module Position = Lsp.Gprotocol.Position
 module CodeLens = Lsp.Gprotocol.CodeLens
 module Command = Lsp.Gprotocol.Command
 module MarkupContent = Lsp.Gprotocol.MarkupContent
@@ -90,6 +88,7 @@
 module DocumentHighlightKind = Lsp.Gprotocol.DocumentHighlightKind
 module FoldingRange = Lsp.Gprotocol.FoldingRange
 module FoldingRangeParams = Lsp.Gprotocol.FoldingRangeParams
+module SelectionRange = Lsp.Gprotocol.SelectionRange
 
 let outline_kind kind : SymbolKind.t =
   match kind with
@@ -109,7 +108,6 @@
     `CodeActionOptions
       (CodeActionOptions.create ~codeActionKinds:[ Other Action.destruct ] ())
   in
-<<<<<<< HEAD
   let textDocumentSync =
     `TextDocumentSyncOptions
       (TextDocumentSyncOptions.create ~openClose:true
@@ -127,51 +125,14 @@
       ~definitionProvider:(`Bool true) ~typeDefinitionProvider:(`Bool true)
       ~completionProvider ~codeActionProvider ~referencesProvider:(`Bool true)
       ~documentHighlightProvider:(`Bool true)
-      ~documentSymbolProvider:(`Bool true) ~renameProvider:(`Bool true) ()
+      ~selectionRangeProvider:(`Bool true) ~documentSymbolProvider:(`Bool true)
+      ~renameProvider:(`Bool true) ()
   in
   let serverInfo =
     (* TODO use actual version *)
     InitializeResult.create_serverInfo ~name:"ocamllsp" ()
   in
   InitializeResult.create ~capabilities ~serverInfo ()
-=======
-  (* TODO use actual version *)
-  let serverInfo = None in
-  { serverInfo
-  ; capabilities =
-      { textDocumentSync =
-          { openClose = true
-          ; change = IncrementalSync
-          ; willSave = false
-          ; willSaveWaitUntil = false
-          ; save = None
-          }
-      ; hoverProvider = true
-      ; definitionProvider = true
-      ; typeDefinitionProvider = true
-      ; completionProvider =
-          (* TODO even if this re-enabled in general, it should stay disabled
-             for emacs. It makes completion too slow *)
-          Some { resolveProvider = false; triggerCharacters = [ "." ] }
-      ; referencesProvider = true
-      ; documentHighlightProvider = true
-      ; documentSymbolProvider = true
-      ; workspaceSymbolProvider = false
-      ; codeActionProvider = Value codeActionProvider
-      ; codeLensProvider = Some { resolveProvider = false }
-      ; documentFormattingProvider = true
-      ; documentRangeFormattingProvider = false
-      ; documentOnTypeFormattingProvider = None
-      ; renameProvider = true
-      ; documentLinkProvider = None
-      ; executeCommandProvider = None
-      ; typeCoverageProvider = false
-      ; foldingRangeProvider = Bool true
-      ; selectionRangeProvider = Bool true
-      ; signatureHelpProvider = None
-      }
-  }
->>>>>>> b4e8f400
 
 let dispatch_in_doc doc command =
   Document.with_pipeline doc (fun pipeline ->
@@ -825,12 +786,11 @@
     Document_store.get store uri >>= Formatter.run rpc store
   | Lsp.Client_request.TextDocumentOnTypeFormatting _ -> Ok (store, [])
   | Lsp.Client_request.SelectionRange { textDocument = { uri }; positions } ->
-    let selection_range_of_shapes (cursor_position : Lsp.Protocol.Position.t)
-        (shapes : Query_protocol.shape list) :
-        Lsp.Protocol.SelectionRange.t option =
+    let selection_range_of_shapes (cursor_position : Position.t)
+        (shapes : Query_protocol.shape list) : SelectionRange.t option =
       let rec ranges_of_shape parent s =
-        let range = range_of_loc s.Query_protocol.shape_loc in
-        let selectionRange = { Lsp.Protocol.SelectionRange.range; parent } in
+        let range = range_of_loc' s.Query_protocol.shape_loc in
+        let selectionRange = { SelectionRange.range; parent } in
         match s.Query_protocol.shape_sub with
         | [] -> [ selectionRange ]
         | xs -> List.concat_map xs ~f:(ranges_of_shape (Some selectionRange))
@@ -848,7 +808,7 @@
                 | _ -> Some y ))
         in
         min_by_opt ranges ~f:(fun r1 r2 ->
-            let inc (r : Lsp.Protocol.SelectionRange.t) =
+            let inc (r : SelectionRange.t) =
               Position.compare_inclusion cursor_position r.range
             in
             match (inc r1, inc r2) with
@@ -859,10 +819,11 @@
       in
       nearest_range
     in
+    let uri = Lsp.Uri.t_of_yojson (`String uri) in
     Document_store.get store uri >>= fun doc ->
     let results =
       List.filter_map positions ~f:(fun x ->
-          let command = Query_protocol.Shape (logical_of_position x) in
+          let command = Query_protocol.Shape (logical_of_position' x) in
           let shapes = dispatch_in_doc doc command in
           selection_range_of_shapes x shapes)
     in
