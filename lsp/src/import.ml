--- conflicted
+++ resolved
@@ -137,7 +137,6 @@
     match field fields name conv with
     | None -> error "Jsonrpc.Result.t: missing field" (`Assoc fields)
     | Some f -> f
-<<<<<<< HEAD
 
   module Option = struct
     type 'a t = 'a option
@@ -244,8 +243,5 @@
     let yojson_of_t (_ : t) = assert false
   end
 end
-=======
-end
-
-let sprintf = Stdune.sprintf
->>>>>>> b4e8f400
+
+let sprintf = Stdune.sprintf